#include <stdio.h>
#include "runtime/lexer.h"
#include "tree_sitter/parser.h"
#include "runtime/tree.h"
#include "runtime/length.h"
#include "runtime/debugger.h"
#include "utf8proc.h"

#define LOG(...)                                                     \
  if (self->debugger.debug_fn) {                                     \
    snprintf(self->debug_buffer, TS_DEBUG_BUFFER_SIZE, __VA_ARGS__); \
    self->debugger.debug_fn(self->debugger.payload, TSDebugTypeLex,  \
                            self->debug_buffer);                     \
  }

#define LOG_LOOKAHEAD()                                                      \
  LOG((0 < self->lookahead && self->lookahead < 256) ? "lookahead char:'%c'" \
                                                     : "lookahead char:%d",  \
      self->lookahead);

static const char *empty_chunk = "";

static void ts_lexer__get_chunk(TSLexer *self) {
  TSInput input = self->input;
  if (!self->chunk ||
      self->current_position.bytes != self->chunk_start + self->chunk_size)
    input.seek_fn(input.payload, self->current_position);

  self->chunk_start = self->current_position.bytes;
  self->chunk = input.read_fn(input.payload, &self->chunk_size);
  if (!self->chunk_size)
    self->chunk = empty_chunk;
}

static void ts_lexer__get_lookahead(TSLexer *self) {
  size_t position_in_chunk = self->current_position.bytes - self->chunk_start;
  self->lookahead_size = utf8proc_iterate(
    (const uint8_t *)self->chunk + position_in_chunk,
    self->chunk_size - position_in_chunk + 1, &self->lookahead);
  LOG_LOOKAHEAD();
}

static void ts_lexer__start(TSLexer *self, TSStateId lex_state) {
  LOG("start_lex state:%d, pos:%lu", lex_state, self->current_position.chars);
  LOG_LOOKAHEAD();

  if (!self->chunk)
    ts_lexer__get_chunk(self);
  if (!self->lookahead_size)
    ts_lexer__get_lookahead(self);
}

static void ts_lexer__start_token(TSLexer *self) {
  LOG("start_token chars:%lu", self->current_position.chars);
  self->token_start_position = self->current_position;

  LOG("start_token row:%lu", self->current_point.row);
  LOG("start_token column:%lu", self->current_point.column);
  self->token_start_point = self->current_point;
}

static bool ts_lexer__advance(TSLexer *self, TSStateId state) {
  LOG("advance state:%d", state);

  if (self->chunk == empty_chunk)
    return false;

  if (self->lookahead_size) {
    self->current_position.bytes += self->lookahead_size;
    self->current_position.chars += 1;

    if (self->lookahead == '\n') {
      self->current_point.row += 1;
      self->current_point.column = 1;
    } else {
      self->current_point.column += 1;
    }
  }

  if (self->current_position.bytes >= self->chunk_start + self->chunk_size)
    ts_lexer__get_chunk(self);

  ts_lexer__get_lookahead(self);
  return true;
}

static TSTree *ts_lexer__accept(TSLexer *self, TSSymbol symbol,
                                TSNodeType node_type, const char *symbol_name) {
  TSLength size =
    ts_length_sub(self->current_position, self->token_start_position);
  TSLength padding =
    ts_length_sub(self->token_start_position, self->token_end_position);
  self->token_end_position = self->current_position;

  TSPoint size_point = ts_point_sub(self->current_point, self ->token_start_point);
  TSPoint padding_point = ts_point_sub(self->token_start_point, self->token_end_point);
  self->token_end_point = self->current_point;

  if (symbol == ts_builtin_sym_error) {
<<<<<<< HEAD
    LOG("error_char");
    return ts_tree_make_error(size, padding, size_point, padding_point, self->lookahead);
  } else {
    LOG("accept_token sym:%s", symbol_name);
    return ts_tree_make_leaf(symbol, padding, size, padding_point, size_point, node_type);
=======
    DEBUG("error_char");
    return ts_tree_make_error(size, padding, size_point,
                              padding_point, self->lookahead);
  } else {
    DEBUG("accept_token sym:%s", symbol_name);
    return ts_tree_make_leaf(symbol, padding, size,
                             padding_point,
                             size_point, node_type);
>>>>>>> 7633cbb8
  }
}

/*
 *  The lexer's methods are stored as struct fields so that generated parsers
 *  can call them without needing to be linked against this library.
 */

TSLexer ts_lexer_make() {
  TSLexer result = (TSLexer){
    .start_fn = ts_lexer__start,
    .start_token_fn = ts_lexer__start_token,
    .advance_fn = ts_lexer__advance,
    .accept_fn = ts_lexer__accept,
    .chunk = NULL,
    .chunk_start = 0,
    .debugger = ts_debugger_null(),
  };
  ts_lexer_reset(&result, ts_length_zero(), ts_point_zero());
  return result;
}

void ts_lexer_reset(TSLexer *self, TSLength position, TSPoint point) {
  if (ts_length_eq(position, self->current_position))
    return;

  self->token_start_position = position;
  self->token_end_position = position;
  self->current_position = position;

  self->token_start_point = point;
  self->token_end_point = point;
  self->current_point = point;

  self->chunk = 0;
  self->chunk_start = 0;
  self->chunk_size = 0;
  self->lookahead_size = 0;
  self->lookahead = 0;
}<|MERGE_RESOLUTION|>--- conflicted
+++ resolved
@@ -97,22 +97,11 @@
   self->token_end_point = self->current_point;
 
   if (symbol == ts_builtin_sym_error) {
-<<<<<<< HEAD
     LOG("error_char");
     return ts_tree_make_error(size, padding, size_point, padding_point, self->lookahead);
   } else {
     LOG("accept_token sym:%s", symbol_name);
     return ts_tree_make_leaf(symbol, padding, size, padding_point, size_point, node_type);
-=======
-    DEBUG("error_char");
-    return ts_tree_make_error(size, padding, size_point,
-                              padding_point, self->lookahead);
-  } else {
-    DEBUG("accept_token sym:%s", symbol_name);
-    return ts_tree_make_leaf(symbol, padding, size,
-                             padding_point,
-                             size_point, node_type);
->>>>>>> 7633cbb8
   }
 }
 
